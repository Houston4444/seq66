--- conflicted
+++ resolved
@@ -1,12 +1,7 @@
 /* include/config.h.in.  Generated from configure.ac by autoheader.  */
 
-<<<<<<< HEAD
-#define VERSION_DATE_SHORT "2020-09-12"
+#define VERSION_DATE_SHORT "2020-09-26"
 #define VERSION "0.91.0"
-=======
-#define VERSION_DATE_SHORT "2020-09-26"
-#define VERSION "0.90.6"
->>>>>>> 2a73c115
 
 
 
